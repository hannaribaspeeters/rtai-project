--- conflicted
+++ resolved
@@ -75,7 +75,6 @@
         node = self.parent
         assert (self.lb <= self.ub).all()
 
-<<<<<<< HEAD
         while(not node._input):
             # lower bound
             W, b = rel_lb.weight, rel_lb.bias
@@ -109,8 +108,6 @@
         debug("Resolved:", self)
 
 
-=======
->>>>>>> 7cfa2219
 class DeepPolyBase(torch.nn.Module):
     def __init__(self, verbose=False, name=""):
         super().__init__()
@@ -133,15 +130,17 @@
         self.bias = layer.bias
 
     def forward(self, x: Shape) -> Shape:
+        debug("LinIn:", x)
+        # 
         rel_lb = RelationalConstraint(self.weight.data, self.bias.data)
         rel_ub = RelationalConstraint(self.weight.data, self.bias.data, lower=False)
 
         c = (x.lb+x.ub)/2.
         r = (x.ub-x.lb)/2.
         c = torch.matmul(self.weight,c)+self.bias
- 
-        r = torch.matmul(torch.abs(self.weight),r)
-        out = Shape(c-r,c+r, rel_lb=rel_lb, rel_ub=rel_ub, parent=x)
+         r = torch.matmul(torch.abs(self.weight),r)
+
+        out = Shape(c-r, c+r, rel_lb=rel_lb, rel_ub=rel_ub, parent=x)
         self.print(out)
         return out
     
@@ -164,20 +163,12 @@
         self.layer = layer
 
     def forward(self, x: Shape) -> Shape:
-        debug("LinIn:", x)
-        # 
         rel_lb = RelationalConstraint(self.weight.data, self.bias.data)
         rel_ub = RelationalConstraint(self.weight.data, self.bias.data, lower=False)
         fold_params = dict(kernel_size=self.layer.kernel_size, dilation=self.layer.dilation, padding=self.layer.padding, stride=self.layer.stride)
 
         c = (x.lb+x.ub)/2.
         r = (x.ub-x.lb)/2.
-<<<<<<< HEAD
-        c = F.linear(c,self.weight,self.bias)
-        r = F.linear(r,torch.abs(self.weight),None)
-
-        out = Shape(c-r, c+r, rel_lb=rel_lb, rel_ub=rel_ub, parent=x)
-=======
 
         unfold = torch.nn.Unfold(**fold_params)
         c_unf = unfold(c)
@@ -193,7 +184,6 @@
         r = fold(r_unf)
 
         out = Shape(c-r,c+r, rel_lb=rel_lb, rel_ub=rel_ub, parent=x)
->>>>>>> 7cfa2219
         self.print(out)
         return out
 
@@ -292,13 +282,8 @@
     for param in net.parameters():
         param.requires_grad = False
 
-<<<<<<< HEAD
     analyzer_net = create_analyzer(net, verbose=False)
     assert inputs.shape[0] == 1 # Only one batchsize one supported, TODO: generalize, should be easy, just need to add the batch dim to the shape class (and their constructions)
-=======
-    analyzer_net = create_analyzer(net)
-
->>>>>>> 7cfa2219
     lb = inputs - eps
     ub = inputs + eps
     lb.clamp_(min=min, max=max)
