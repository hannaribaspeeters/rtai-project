--- conflicted
+++ resolved
@@ -1,8 +1,5 @@
 #!/bin/bash
 
-<<<<<<< HEAD
-for net in conv_3 # fc_1 fc_2 fc_3 fc_4 fc_5 fc_6 fc_7 conv_base conv_1 conv_2 conv_3 conv_4
-=======
 all="fc_base fc_1 fc_2 fc_3 fc_4 fc_5 fc_6 fc_7 conv_base conv_1 conv_2 conv_3 conv_4"
 
 # if arguments are given, just run the arguments
@@ -10,7 +7,6 @@
 	all=$@
 fi
 for net in $all;
->>>>>>> 36b609e9
 do
 	echo Evaluating network ${net}...
 	for spec in `ls test_cases/${net}`
